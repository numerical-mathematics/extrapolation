from __future__ import division
import numpy as np
import multiprocessing as mp
import math
from scipy import optimize
import scipy
import forward_diff

try:
    import petsc4py, sys
    petsc4py.init(sys.argv)
    from petsc4py import PETSc
except ImportError:
    PETSc = None

'''
IMPORTANT: this code is based basically based on two references.
    ref I: Solving Ordinary Differential Equations I: Nonstiff Problems by Hairer, Norsett and Wanner
    ref II: Solving Ordinary Differntial Equations II: Stiff and Differential-Algebraic Problems by Hairer and Wanner
'''

#This global variable does not limit multiprocessing performance
#as it is used always in the sequential part of the code.
NUM_WORKERS = None

def set_NUM_WORKERS(nworkers):
    '''
    Set number of parallel workers to be used to parallelize solver's operations
    (if None it is set to the number of processors of computer). 
    
    @param nworkers (int): number of parallel workers
    '''
    global NUM_WORKERS
    if nworkers == None:
        try:
            NUM_WORKERS = mp.cpu_count()
        except NotImplementedError:
            NUM_WORKERS = 4
    else: 
        NUM_WORKERS = max(nworkers, 1)

def _error_norm(y1, y2, atol, rtol):
    '''
    Error norm/measure between y1, y2.
    Based on II.4.11 (ref I).
    
    @param y1 (array): first value
    @param y2 (array): second value
    @param atol (float): absolute tolerance required
    @param rtol (float): relative tolerance required
    '''
    tol = atol + np.maximum(np.abs(y1),np.abs(y2))*rtol
    return np.linalg.norm((y1-y2)/tol)/(len(y1)**0.5)

'''''
BEGINNING BLOCK 1: ODE numerical methods formulas and one step solvers(explicit, implicit and semi-implicit).

Obs: semi-implicit is also called in the reference books as linearly implicit.

Methods' common structure:
def method_implicit/explicit/semi-implicit(f, grad, previousValues, previousTime,f_previousValue, step, args)
    @param f (callable f(y,t,args)): derivative of u(t) (ODE RHS, f(u,t))
    @param grad (callable grad(y,t,args)): Jacobian of f.
    @param previousValues (2-tuple) : previous solution values (two previous values, at t_n-2 and t_n-1) 
            used to obtain the next point (using two previous values because midpoint explicit
            method needs the previous two points, otherwise the t_n-2 value can remain unused)
    @param previousTime (float): time at which previous solution is found
    @param f_previousValue (array): function evaluation at the previousValue (at t_n-1), so that it can be
            reused if it was already calculated for other purposes (Jacobian estimation or dense output interpolation)
    @param step (float): step length
    @param args (tuple): extra arguments
    @param addSolverParam (dict): extra arguments needed to define completely the solver's behavior.
            Should not be empty, for more information see _getAdditionalSolverParameters(..) function.
    @param extra arguments to be passed to some of the methods:
        @param J00 (2D array): (only for semi-implicit) Jacobian estimation at the previous stage value
                (at each extrapolation stage different number of steps are taken, depending on the
                step sequence chosen).
        
    @return (yj, f_yj, fe_tot, je_tot):
        @return yj (array): solution calculated at previousTime+step
        @return f_yj (array): function evaluation value at previousValue, previousTime
        @return fe_tot (int): number of function evaluations done in this method
        @return je_tot (int): number of Jacobian evaluations done in this method
'''''

def _solve_implicit_step(zero_f, zero_grad, estimatedValue, addSolverParam):
    '''
    Find the root of the zero_f function using as initial approximation estimatedValueExplicit.
    This zero_f root is the next step solution. The _solve_implicit_step solves one step of an implicit method.
    
    @param zero_f (callable zero_f(y,t,args)): function to find the root of (estimation of next step)
    @param zero_grad (callable zero_grad(y,t,args)): Jacobian of zero_f.
    @param estimatedValue (array): estimated value of the zero_f function to use as initial value
            for the root solver
    @param addSolverParam (dict): extra arguments needed to define completely the solver's behavior.
            Should not be empty, for more information see _getAdditionalSolverParameters(..) function.
    
    @return (yj, fe_tot, je_tot):
        @return yj (array): solution calculated at previousTime+step (root of the zero_f)
        @return fe_tot (int): number of function evaluations done in this method
        @return je_tot (int): number of Jacobian evaluations done in this method 
    '''
    #TODO: Problem -> fsolve doesn't seem to work well with xtol parameter
    #TODO: pass to the zero finder solver the tolerance required to the overall problem 
    # by doing this the error by the solver doesn't limit the global error of the ODE's solution
    #TODO change solver so it doesn't do the 2 extra unnecessary function evaluations
    #https://github.com/scipy/scipy/issues/5369
    #TODO: add extra 2 function evaluations
    
    x, infodict, ier, mesg = optimize.fsolve(zero_f,estimatedValue, 
            fprime = zero_grad, full_output = True, xtol=addSolverParam['min_tol'])

    if("njev" in infodict):
        return (x, infodict["nfev"], infodict["njev"])
    else:
        return (x, infodict["nfev"], 0)

#     optObject = optimize.root(zero_f, estimatedValueExplicit, jac = zero_grad)
# #     if(useGrad and not zero_grad is None):
# #         print ("jac ev: " + str(optObject.njev))
# #     print ("func ev: " + str(optObject.nfev))
#     return (optObject.x, optObject.nfev)

def _GMRES(A, b, x, tol, maxit):
    if not PETSc:
        sol, info = scipy.sparse.linalg.gmres(A, b, tol=tol, x0=x, maxiter=maxit)
        return sol, info
    size = A.shape
    if not A.has_sorted_indices:
        A.sort_indices()
    ai, aj, av = A.indptr, A.indices, A.data
    mat_A = PETSc.Mat().createAIJWithArrays(size, (ai, aj, av), comm=PETSc.COMM_SELF)
    vec_b = PETSc.Vec().createWithArray(b, comm=PETSc.COMM_SELF)
    if x is None: x = np.zeros_like(b)
    vec_x = PETSc.Vec().createWithArray(x, comm=PETSc.COMM_SELF)
    ksp = PETSc.KSP().create(comm=PETSc.COMM_SELF)
    ksp.setType("gmres")
    ksp.pc.setType("ilu")
    ksp.setInitialGuessNonzero(True)
    ksp.setTolerances(atol=tol, rtol=tol)
    ksp.setOperators(mat_A, mat_A)
    ksp.setFromOptions()
    ksp.solve(vec_b, vec_x)
    if ksp.getConvergedReason() > 0:
        info = 0
    else:
        info = ksp.getIterationNumber()
    ksp.destroy()
    mat_A.destroy()
    vec_b.destroy()
    vec_x.destroy()
    return x, info

def _midpoint_semiimplicit(f, grad, previousValues, previousTime,f_previousValue, step, args, addSolverParam, J00, I, Isparse):
    '''
    Calculates solution at previousTime+step doing one step with a midpoint semiimplicit formula (linearly implicit midpoint)
    Based on IV.9.16a-b (ref II).
    
    '''
    
    previousPreviousValue, previousValue = previousValues
    je_tot=0
       
    if(previousPreviousValue is None):
        return _euler_semiimplicit(f, grad, previousValues, previousTime,f_previousValue, step, args, addSolverParam, J00, I, Isparse)
    
    if(f_previousValue is None):
        f_yj = f(*(previousValue,previousTime)+args)
        fe_tot = 1
    else:
        f_yj = f_previousValue
        fe_tot=0
    
    if(not addSolverParam['initialGuess']):
        xval=None
    else:
        xval, f_yj, fe_tot_,je_tot=_euler_explicit(f, grad, previousValues, previousTime, f_yj, step, args, addSolverParam)
        fe_tot += fe_tot_

    b = np.dot(-(I+step*J00),(previousValue-previousPreviousValue)) + 2*step*f_yj
    
    if(scipy.sparse.issparse(J00)):
        A=_calculateMatrix(Isparse,J00,step)
        if(addSolverParam['iterative']):
            sol, info= _GMRES(A, b, x=xval, tol=addSolverParam['min_tol'], maxit=100)
            if info >0:
                print("Info: maximum iterations reached for sparse system solver (GMRES).")
        else:
            sol = scipy.sparse.linalg.spsolve(A, b)
            
    else:
        A=_calculateMatrix(I,J00,step)
        if(not addSolverParam['iterative']):
            sol = np.linalg.solve(A, b)
        else:
            sol, info= scipy.sparse.linalg.gmres(A, b, tol=addSolverParam['min_tol'],x0=xval, maxiter=100)    
            
    x = previousValue + sol
    
    return (x, f_yj, fe_tot, je_tot)


def _calculateMatrix(I,J00,step):
    '''
    Calculates matrix needed for semi implicit methods.
    
    @param I (2D array): identity matrix
    @param J00 (2D array): Jacobian matrix
    @param step (float): step length
    
    @return I-step*J00 (matrix).
    '''
    
    return I-step*J00

def _euler_semiimplicit(f, grad, previousValues, previousTime, f_previousValue,step, args, addSolverParam, J00, I, Isparse):
    '''
    Calculates solution at previousTime+step doing one step with a euler semiimplicit formula (linearly implicit euler)
    Based on IV.9.25 (ref II).
    
    Takes into account when solving the linearly implicit :
        -Whether the Jacobian (J00) is sparse or not
        -Whether the linear solver should be iterative (gmres) or exact
    
    IMPORTANT: changes in this function will be probably also wanted in midpoint_semiimplicit code (beware!).
    '''
    
    previousPreviousValue, previousValue = previousValues
    je_tot=0
    if(f_previousValue is None):
        f_yj = f(*(previousValue,previousTime)+args)
        fe_tot = 1
    else:
        f_yj = f_previousValue
        fe_tot=0
        
    if(not addSolverParam['initialGuess']):
        xval=None
    else:
        #TODO: The option of doing an explicit step doesn't seem to be effective (maybe because with
        # extrapolation we are taking too big steps for the explicit solver to be close to the solution).
#         xval, f_yj, fe_tot_,je_tot=_euler_explicit(f, grad, previousValues, previousTime, f_yj, step, args, addSolverParam)
#         fe_tot += fe_tot_
        xval = previousValue
    
    b=step*f_yj
    
    #TODO: change this checking of the sparsity type of the matrix only once
    # at the beginning of the ODE solving 
    if(scipy.sparse.issparse(J00)):
        A=_calculateMatrix(Isparse,J00,step)
        if(addSolverParam['iterative']):
            #TODO: choose an appropriate maxiter parameter to distribute work between taking more steps and having a
            #more accurate solution
            sol, info= _GMRES(A, b, x=xval, tol=addSolverParam['min_tol'], maxit=100)
            if info >0:
                print("Info: maximum iterations reached for sparse system solver (GMRES).")
        else:
            sol = scipy.sparse.linalg.spsolve(A, b)
            
    else:
        A=_calculateMatrix(I,J00,step)
        if(not addSolverParam['iterative']):
            sol = np.linalg.solve(A, b)
        else:
            sol, info= scipy.sparse.linalg.gmres(A, b, tol=addSolverParam['min_tol'],x0=xval, maxiter=100)                             
    
    x = previousValue + sol

    return (x, f_yj, fe_tot, je_tot)


def _midpoint_implicit(f, grad, previousValues, previousTime,f_previousValue, step, args, addSolverParam):
    '''
    Calculates solution at previousTime+step doing one step with a midpoint implicit
    Based on IV.9.2 (ref II).
    
    '''
    previousPreviousValue, previousValue = previousValues
    
    def zero_func(x):
        return x-previousValue-step*f(*((previousValue+x)/2, previousTime+step/2) + args)
    
    def zero_grad(x):
        return np.matrix(np.identity(len(x), dtype=float) - step*grad(x,previousTime+step/2))

    
    if(grad is None):
        zero_grad=None
        
    if(not addSolverParam['initialGuess']):
        estimatedValue = previousValue
        fe_tot = 0
        je_tot = 0
    else:
        #Estimation of the value as the starting point for the zero solver 
        estimatedValue, f_yj, fe_tot, je_tot=_euler_explicit(f, grad, previousValues, previousTime,f_previousValue, step, args, addSolverParam)
        
    x, fe_tot_, je_tot_ = _solve_implicit_step(zero_func, zero_grad, estimatedValue, addSolverParam)
    fe_tot +=fe_tot_
    je_tot += je_tot_
    
    f_yj= f(*(previousValue,previousTime)+args)
    fe_tot += 1
    return (x, f_yj, fe_tot, je_tot)


def _midpoint_explicit(f, grad, previousValues, previousTime,f_previousValue, step, args, addSolverParam):
    '''
    Calculates solution at previousTime+step doing one step with a midpoint explicit
    Based on II.9.13b (ref I).
    
    '''
    
    previousPreviousValue, previousValue = previousValues
    if(previousPreviousValue is None):
        return _euler_explicit(f, grad, previousValues, previousTime, f_previousValue,step, args, addSolverParam)
    
    f_yj = f(*(previousValue, previousTime)+args)
    fe_tot=1
    return (previousPreviousValue + (2*step)*f_yj, f_yj, fe_tot,0)

def _euler_explicit(f, grad, previousValues, previousTime,f_previousValue, step, args, addSolverParam):
    '''
    Calculates solution at previousTime+step doing one step with a euler explicit
    Based on II.9.13a (ref I).
    
    '''
        
    previousPreviousValue, previousValue = previousValues
    
    if(f_previousValue is None):
        f_yj = f(*(previousValue,previousTime)+args)
        fe_tot = 1
    else:
        f_yj = f_previousValue
        fe_tot=0
    
    return (previousValue + step*f_yj, f_yj, fe_tot,0)


'''''
END BLOCK 1: ODE numerical methods formulas (explicit, implicit and semi-implicit)
'''''

def _compute_stages((method, methodargs, func, grad, tn, yn, f_yn, args, h, j_nj_list, smoothing, addSolverParam)):
    '''
    Compute extrapolation tableau values with the order specified and number of steps specified in j_nj_list.
    It calculates the T_{k,1} values for the k's in j_nj_list.  
    
    Based on II.9.2 (Definition of the Method ref I)
    
    @param method: ODE solver method to solve one step (midpoint,euler/implicit,semiimplicit,explicit)
    @param methodargs: extra arguments to be passed to the solver method
    @param func (callable func(y,t,args)): derivative of u(t) (ODE RHS, f(u,t))
    @param grad (callable grad(y,t,args)): Jacobian of f.
    @param tn (float): initial time
    @param yn (array): solution value at tn
    @param f_yn (array): function evaluation (func) at yn,tn
    @param args (tuple): extra arguments for func
    @param h (float): big step to take to obtain T_{k,1}
    @param j_nj_list (array of 2-tuples): array with (j,nj) pairs indicating which y_{h_j}(tn+h) are calculated  
    @param smoothing (string): specifies if a smoothing step should be performed:
        -'no': no smoothing step performed
        -'gbs': three point smoothing step (based on GBS method), II.9.13c ref I and IV.9.9 ref II.
        -'semiimp': two point smoothing step (for semiimplicit midpoint), IV.9.16c ref II.
    @param addSolverParam (dict): extra arguments needed to define completely the solver's behavior.
        Should not be empty, for more information see _getAdditionalSolverParameters(..) function.
    
    @return list of tuples. Each value is represents all information regarding one value of the extrapolation tableau
    first column of values T_{k,1}. the list contains:
        @return k: order of T
        @return nj: number of steps to calculate T
        @return Tj1: T_{k,1}
        @return y_half (array): intermediate solution at half the interval to T (for symmetric interpolation)
        @return f_yj (array of arrays(f_yj)): all function evaluations done at intermediate solution points (for symmetric interpolation)
        @return Y (array of arrays(yj)): all intermediate solution points (yj) calculated to obtain T (for non-symmetric interpolation)
        @return fe_tot (int): number of total function evaluations done to calculate this T
        @return je_tot (int): number of total jacobian evaluations done to calculate this T
    '''
    res = []
    for (j,nj) in j_nj_list:
        fe_tot=0
        je_tot=0
        nj = int(nj)
        Y = np.zeros((nj+1, len(yn)), dtype=(type(yn[0])))
        f_yj = np.zeros((nj+1, len(yn)), dtype=(type(yn[0])))
        Y[0] = yn
        step = h/nj

        Y[1], f_yj[0], fe_tot_, je_tot_ = method(func, grad, (None, Y[0]), tn, f_yn, step, args, addSolverParam, **methodargs)
        fe_tot += fe_tot_
        je_tot += je_tot_
        for i in range(2,nj+1):
            Y[i], f_yj[i-1], fe_tot_ , je_tot_= method(func, grad, (Y[i-2], Y[i-1]), tn + (i-1)*(h/nj), None, step, args, addSolverParam, **methodargs)
            fe_tot += fe_tot_
            je_tot += je_tot_
        
        #TODO: this y_half value is already returned inside Y, remove and when needed (interpolation) extract from Y
        y_half = Y[nj/2]
        
        #Perform smoothing step
        Tj1 = Y[nj]
        if(not smoothing == 'no'):
            #TODO: this f_yj_unused can be used in the case of interpolation, it should be adequately saved in
            #f_yj so function evaluations are not repeated.
            nextStepSolution, f_yj_unused, fe_tot_, je_tot_ = method(func, grad, (Y[nj-1], Y[nj]), tn + h, None, step, args, addSolverParam, **methodargs)
            fe_tot += fe_tot_
            je_tot += je_tot_
            if(smoothing == 'gbs'):
                Tj1 = 1/4*(Y[nj-1]+2*Y[nj]+nextStepSolution)
            elif(smoothing == 'semiimp'):
                Tj1 = 1/2*(Y[nj-1]+nextStepSolution)
        res += [(j, nj, Tj1, y_half, f_yj,Y, fe_tot, je_tot)]

    return res

def __extrapolation_parallel(method, methodargs, func, grad, y0, t, args=(), full_output=False,
        rtol=1.0e-8, atol=1.0e-8, h0=0.5, mxstep=10e4, robustness_factor=2, p=4,
        nworkers=None, smoothing='no', symmetric=True, seq=None, adaptive="order", addSolverParam={}):   
    '''
    Solves the system of IVPs dy/dt = func(y, t0, ...) with parallel extrapolation. 
    
    
    @param method (callable(...)): the method on which the extrapolation is based (euler,mipoint/explicit,implicit,semiimplicit)
    @param methodargs (dict): dictionary with extra parameters to be passed to the solver method.
    @param func (callable(y, t,args)): computes the derivative of y at t (i.e. the right hand side of the IVP).
    @param grad (callable(y,t,args)): computes the Jacobian of the func function parameter.
    @param y0 (array): initial condition on y (can be a vector).
    @param t (array): a sequence of time points for which to solve for y. The initial value point should be the first 
            element of this sequence. And the last one the final time.
    @param args (tuple): extra arguments to pass to function.
    @param full_output (bool): true if user wants a dictionary of optional outputs as the second output.
    @param rtol, atol (float): the input parameters rtol (relative tolerance) and atol (absolute tolerance)
            determine the error control performed by the solver. See  function _error_norm(y1, y2, atol, rtol).
    @param h0 (float):the step size to be attempted on the first step.
    @param mxstep (int): maximum number of (internally defined) steps allowed for each
            integration point in t. Defaults to 10e4
    @param robustness_factor (int): multiplicative factor that limits the increase and decrease of the adaptive step
            (next step vs last step length ratio is limited by this factor).
    @param p (int): the order of extrapolation if order is fixed, or the starting order otherwise.
    @param nworkers (int): the number of workers working in parallel. If nworkers==None, then 
        the the number of workers is set to the number of CPUs on the running machine.
    @param smoothing (string): specifies if a smoothing step should be performed:
        -'no': no smoothing step performed
        -'gbs': three point smoothing step (based on GBS method), II.9.13c ref I and IV.9.9 ref II.
        -'semiimp': two point smoothing step (for semiimplicit midpoint), IV.9.16c ref II. 
    @param symmetric (bool): whether the method to solve one step is symmetric (midpoint/trapezoidal)
            or non-symmetric (euler).
    @param seq (callable(i), int i>=1): the step-number sequence (examples II.9.1 , 9.6, 9.35 ref I).
    @param adaptive (string): specifies the strategy of integration. Can take three values:
        - "fixed" = use fixed step size and order strategy.
        - "order" or any other string = use adaptive step size and adaptive order strategy (recommended).
    @param addSolverParam (dict): extra arguments needed to define completely the solver's behavior.
            Should not be empty, for more information see _getAdditionalSolverParameters(..) function.

    @return: 
        @return ys (2D-array, shape (len(t), len(y0))): array containing the value of y for each desired time in t, with 
            the initial value y0 in the first row.
        @return infodict (dict): only returned if full_output == True. Dictionary containing additional output information
             KEY        MEANING
            'fe_seq'    cumulative number of sequential derivative evaluations
            'nfe'       cumulative number of total derivative evaluations
            'nst'       cumulative number of successful time steps
            'nje'       cumulative number of either Jacobian evaluations (when 
                        analytic Jacobian is provided) or Jacobian estimations
                        (when no analytic Jacobian is provided)
            'h_avg'     average step size
            'k_avg'     average extrapolation order

    '''
    
    #Initialize pool of workers to parallelize extrapolation table calculations
    set_NUM_WORKERS(nworkers)  
    pool = mp.Pool(NUM_WORKERS)

    
    assert len(t) > 1, ("the array t must be of length at least 2, " + 
    "the initial value time should be the first element of t and the last " +
    "element of t the final time")

    # ys contains the solutions at the times specified by t
    ys = np.zeros((len(t), len(y0)), dtype=(type(y0[0])))
    ys[0] = y0
    t0 = t[0]

    #Initialize values
    fe_seq = 0
    fe_tot = 0
    je_tot = 0
    nstp = 0
    cur_stp = 0

    t_max = t[-1]
    t_index = 1

    #yn is the previous calculated step (at t_curr)
    yn, t_curr, k = 1*y0, t0, p
    h = min(h0, t_max-t0)

    sum_ks, sum_hs = 0, 0
    
    #Initialize rejectStep so that Jacobian is updated
    rejectStep = True
    previousStepSolution=()

    #Iterate until you reach final time
    while t_curr < t_max:
        rejectStep, y_temp, ysolution,f_yn, h, k, h_new, k_new, (fe_seq_, fe_tot_, je_tot_) = _solve_one_step(
                method, methodargs, func, grad, t_curr, t, t_index, yn, args, h, k, 
                atol, rtol, pool, smoothing, symmetric, seq, adaptive, rejectStep, previousStepSolution,addSolverParam)
        #previousStepSolution is used for Jacobian updating
        previousStepSolution=(yn,f_yn)

        #Store values if step is not rejected
        if(not rejectStep):
            yn = 1*y_temp
            #ysolution includes all intermediate solutions in interval
            if(len(ysolution)!=0):
                ys[t_index:(t_index+len(ysolution))] = ysolution
            
            #Update time
            t_curr += h
            t_index += len(ysolution)
            #add last solution if matches an asked time (in t)
            if(t[t_index]==t_curr):
                ys[t_index] = yn
                t_index+=1

        #Update function evaluations
        fe_seq += fe_seq_
        fe_tot += fe_tot_
        je_tot += je_tot_

        sum_ks += k
        sum_hs += h
        nstp += 1
        cur_stp += 1

        if cur_stp > mxstep:
            raise Exception('Reached Max Number of Steps. Current t = ' 
                + str(t_curr))
        
        #Sometimes step can be NaN due to overflows of the RHS 
        if(math.isnan(h_new)):
            h_new = h/robustness_factor
        #Update to new step (limit the change of h_new by a robustness_factor)
        elif(h_new>h and h_new/h>robustness_factor):
            h_new = h*robustness_factor
        elif(h_new<h and h_new/h<1/robustness_factor):
            h_new = h/robustness_factor
        #Check that h_new doesn't step after t_max
        h = min(h_new, t_max - t_curr)
        #Keeps the code from taking a close to machine precision step
        if (adaptive=="fixed" and (t_max-(t_curr+h))/t_max<1e-12):
            h=t_max-t_curr
            
        k = k_new

    #Close pool of workers and return results
    pool.close()

    if full_output:
        infodict = {'fe_seq': fe_seq, 'nfe': fe_tot, 'nst': nstp, 'nje': je_tot,
                    'h_avg': sum_hs/nstp, 'k_avg': sum_ks/nstp}
        return (ys, infodict)
    else:
        return ys

def _balance_load(k, nworkers, seq=(lambda t: 2*t)):
    '''
    Distributes the workload for the different processors. The tasks to be parallelized are the calculation
    of each T_{j,1} for j=1...k. As the number of steps required to compute T_{j,1} is given by seq(j).
    This manual load-balancing can be more performant than relying on dynamic load-balancing.
    
    Each process is given a list of 2-tuples (j,seq(j)) so that the maximal sum of seq(j)'s (workloads)
    for any one process is minimized.
    
    @param k (int): Number of extrapolation steps to be performed (i.e., number of T_{j,1} values)
    @param seq  (callable(i), int i>=1): sequence of steps to take
    
    @return j_nj_list (list of lists of 2-tuples): the list contains nworkers lists each one containing which
            T_{j,1} values each processor has to calculate (each T_{j,1} is specified by the tuple (j,nj)).

    The algorithm used here is not optimal for all possible sequences, but is typically optimal.
    Basically, it gives one task to each process in some order, then reverses the list of processes
    and repeats.
    '''
    if k <= nworkers: # Just let each process compute one of the T_{j,1}
        j_nj_list = [[(j,seq(j))] for j in range(k, 0, -1)]
    else:
        j_nj_list = [[] for i in range(nworkers)]
        processes = range(nworkers)
        i = k
        while 1:
            if i >= nworkers:
                for j in processes:
                    j_nj_list[j] += [(i, seq(i))]
                    i -= 1
            else:
                for j in processes:
                    if i == 0:
                        break
                    j_nj_list[j] += [(i, seq(i))]
                    i -= 1
                break
            processes = processes[::-1]
     
    return j_nj_list

def _ideal_speedup(k, seq, nworkers):
    """
    Determine the maximum speedup that could possibly be achieved by using nworkers instead of just 1.
    
    This is only used for evaluating performance.
    """
    steps = [seq(j) for j in range(1,k+1)]
    serial_cost = sum(steps)
    j_nj_list = _balance_load(k, nworkers, seq)
    max_work = 0
    for proc_worklist in j_nj_list:
        work = sum([nj for j, nj in proc_worklist])
        max_work = max(max_work, work)
    return serial_cost / float(max_work)


def _updateJ00(previousJ00,func, yn, tn, yn_1, f_yn_1, args):
    '''
    Updates the previous Jacobian estimation without doing just one extra function evaluation
    (which will be reused for next step calculations). It uses the update formula suggested for
    Broyden's method.

    @param previousJ00 (2D-array): Jacobian approximation at the previous time 
    @param func (callable(y,t,...)):RHS of the ODE
    @param yn (array): solution at tn (current time)
    @param tn (array): current time
    @param yn_1 (array): solution at tn-1 (previous stage time)
    @param f_yn_1 (array): function evaluation at yn_1,tn_1
    @param args (tuple): extra arguments for func
    
    @return (updatedJ00,f_yn):
        @return updatedJ00(2D-array): Jacobian approximation updated 
        @return f_yn(array): function evaluation at yn,tn
    
    '''
    #TODO: check if this updating is effective and if so, remove the next
    #two lines of code
    updatedJ00 = previousJ00
    return (updatedJ00,None)

    f_yn = func(*(yn,tn)+args)
    incf_yn = f_yn-f_yn_1
    incyn = yn-yn_1
    updatedJ00 = previousJ00 +np.outer((incf_yn-np.dot(previousJ00,incyn))/np.linalg.norm(incyn, 2),incyn)
    return (updatedJ00,f_yn)

previousJ00 = 0
def _getJacobian(func, args, yn, tn, grad, methodargs, rejectPreviousStep, previousStepSolution,addSolverParam): 
    '''
    Obtains the Jacobian approximation at yn,tn of func. Different possibilities:
        - If grad (analytical Jacobian) is available grad is used to obtain the Jacobian at yn,tn
        - Otherwise (if not freeze) the Jacobian is estimated with a forward difference formula (see forward_diff.Jacobian)
        - Otherwise (if freeze) the last Jacobian approximation is used (unless the previous step was rejected).
            This freezing idea was taken from LSODE solver.
    
    freeze is a parameter in dictionary addSolverParam with the name freezeJac
    
    @param func (callable(y,t,args)):RHS of the ODE
    @param args (tuple): extra arguments for func
    @param yn (array): solution at tn (current time)
    @param tn (array): current time
    @param grad (callable(y,t,args)): computes analytically the Jacobian of the func function parameter.
    @param methodargs (dict): contains solver methods' additional parameters.
            In this function methodargs['J00'] is updated with the Jacobian estimation at yn,tn
    @param rejectPreviousStep (bool): whether previously taken step was rejected or not 
    @param previousStepSolution (2-tuple): tuple containing the solution at the previous step (tn-1) and its
            function evaluation, (yn_1, f_yn_1)    
    @return (f_yn, fe_tot,je_tot):
        @return f_yn (array): function evaluation at yn,tn
        @return fe_tot (int): number of function evaluations (0 if analytical Jacobian, N if estimated Jacobian)
        @return je_tot (int): number of Jacobian evaluations (1 if analytical Jacobian) 
            or Jacobian estimations (1 if estimated Jacobian)
    
    Note that the Jacobian itself is not explicitly returned; it is stored as an entry in methodargs.
    '''
    je_tot=0
    fe_tot=0
    f_yn=None
    #methodargs is an empty dictionary if a Jacobian estimation/evaluation is needed (semi implicit methods)
    if(not methodargs=={}):
        def func_at_tn(y, args):
            return func(*(y,tn)+args)
        if(grad is None):
            
            global previousJ00
            if(addSolverParam['freezeJac'] and not rejectPreviousStep):
                yn_1, f_yn_1 = previousStepSolution
                updatedJ00, f_yn = _updateJ00(previousJ00,func, yn, tn, yn_1, f_yn_1, args)
                methodargs['J00']=updatedJ00
                return (f_yn, fe_tot,je_tot)
    
            f_yn = func_at_tn(yn,args)
            fe_tot += 1
            J00,fe_tot_ = forward_diff.Jacobian(func_at_tn,yn, f_yn, args)
            fe_tot += fe_tot_
            je_tot=1
            methodargs['J00'] =J00 
            previousJ00 = J00
        else:            
            J00 = grad(yn, tn)
            je_tot = 1
            fe_tot = 0
            methodargs['J00'] =J00 
    return (f_yn, fe_tot,je_tot) 

def _compute_extrapolation_table(method, methodargs, func, grad, tn, yn, args, h, k, pool, 
                            rejectPreviousStep,previousStepSolution, seq, smoothing, symmetric, addSolverParam):
    '''
    Computes the extrapolation tableau for a given big step, order and step sequence. It parallelizes the computation
    of each T_{1,i} taking all the inner steps necessary and then extrapolates the final value at tn+h.
    
    @param method (callable(...)): the method on which the extrapolation is based (euler,mipoint/explicit,
            implicit,semiimplicit)
    @param methodargs (dict): dictionary with extra parameters to be passed to the solver method.
    @param func (callable(y, t,args)): computes the derivative of y at t (i.e. the right hand side of the IVP).
    @param grad (callable(y,t,args)): computes the Jacobian of the func function parameter.
    @param tn (float): starting integration time
    @param yn (array): solution at tn (current time)
    @param args (tuple): extra arguments to pass to function.
    @param h (float): integration step to take (the output, without interpolation, will be calculated at t_curr+h)
            This value matches with the value H in ref I and ref II.
    @param k (int): order of extrapolation to take in this step (determines the number of extrapolations performed
            to achieve a better integration output, equivalent to the size of the extrapolation tableau).
    @param pool: multiprocessing pool of workers (with as many workers as processors) that will parallelize the
            calculation of each of the initial values of the extrapolation tableau (T_{i,1} i=1...k).
    @param rejectPreviousStep (bool): whether previously taken step was rejected or not 
    @param previousStepSolution (2-tuple): tuple containing the solution at the previous step (tn-1) and its
            function evaluation, (yn_1, f_yn_1) 
    @param seq (callable(i), int i>=1): the step-number sequence (examples II.9.1 , 9.6, 9.35 ref I).
    @param smoothing (string): specifies if a smoothing step should be performed:
        -'no': no smoothing step performed
        -'gbs': three point smoothing step (based on GBS method), II.9.13c ref I and IV.9.9 ref II.
        -'semiimp': two point smoothing step (for semiimplicit midpoint), IV.9.16c ref II. 
    @param symmetric (bool): whether the method to solve one step is symmetric (midpoint/trapezoidal)
            or non-symmetric (euler).
    @param addSolverParam (dict): extra arguments needed to define completely the solver's behavior.
            Should not be empty, for more information see _getAdditionalSolverParameters(..) function.
    
    @return (T, y_half, f_yj, yj, f_yn, hs,(fe_seq, fe_tot, je_tot)):
        @return T (2D array): filled extrapolation tableau (size k) with all the T_{i,j} values in the lower 
                triangular side
        @return y_half (2D array): array containing for each extrapolation value (1...k) an array with the intermediate (at half
                the integration interval) solution value.
        @return f_yj (3D array): array containing for each extrapolation value (1...k) an array with all the function evaluations
                done at the intermediate solution values.
        @return yj (3D array): array containing for each extrapolation value (1...k) an array with all the intermediate solution 
                values obtained to calculate each T_{i,1}.
        @return f_yn (array): function (RHS) evaluation at yn,tn
        @return hs (array): array containing for each extrapolation value (1...k) the inner step taken, H/nj (ref I)
        @return (fe_seq,fe_tot,je_tot):
            @return fe_seq (int): cumulative number of sequential derivative evaluations performed for this step
            @return fe_tot (int): cumulative number of total derivative evaluations performed for this step
            @return je_tot (int): cumulative number of either Jacobian evaluations (when analytic Jacobian is 
                    provided) or Jacobian estimations (when no analytic Jacobian is provided) performed 
                    for this step

    '''
    T = np.zeros((k+1,k+1, len(yn)), dtype=(type(yn[0])))
    j_nj_list = _balance_load(k, NUM_WORKERS, seq=seq)
    
    f_yn, fe_tot, je_tot = _getJacobian(func, args, yn, tn, grad, methodargs,
                                        rejectPreviousStep, previousStepSolution,
                                        addSolverParam)
    
<<<<<<< HEAD
    jobs = [(method, methodargs, func, grad, tn, yn, f_yn, args, h, k_nj, smoothing, addSolverParam) for k_nj in k_nj_lst]

    results = pool.map(_compute_stages, jobs, chunksize=1)
    #results = [_compute_stages(job) for job in jobs]
=======
    jobs = [(method, methodargs, func, grad, tn, yn, f_yn, args, h, k_nj, smoothing, addSolverParam) for k_nj in j_nj_list]
    results = pool.map(_compute_stages, jobs, chunksize=1)

    # Here's how this would be done in serial:
    # res = _compute_stages((method, methodargs, func, grad, tn, yn, f_yn, args, h, j_nj_list, smoothing))
>>>>>>> 1f5d2229
    
    # At this stage fe_tot has only counted the function evaluations for the jacobian estimation
    # (which are not parallelized)
    fe_seq = 1*fe_tot
    fe_tot_stage_max=0
    # process the results returned from the pool 
    y_half = (k+1)*[None]
    f_yj = (k+1)*[None]
    yj = (k+1)*[None]
    hs = (k+1)*[None]

    for res in results:
        fe_tot_stage = 0
        for (k_, nj_, Tk_, y_half_, f_yj_, yj_, fe_tot_, je_tot_) in res:
            T[k_, 1] = Tk_
            y_half[k_] = y_half_
            f_yj[k_] = f_yj_
            yj[k_] = yj_
            hs[k_] = h/nj_
            fe_tot += fe_tot_
            je_tot += je_tot_
            fe_tot_stage += fe_tot_
        #Count the maximum number of sequential 
        #function evaluations taken
        if(fe_tot_stage_max<fe_tot_stage):
            fe_tot_stage_max = fe_tot_stage 
    
    fe_seq += fe_tot_stage_max
    _fill_extrapolation_table(T, k, 0, seq, symmetric)
    
    return (T, y_half, f_yj, yj, f_yn, hs,(fe_seq, fe_tot, je_tot))

def _fill_extrapolation_table(T, k, j_initshift, seq, symmetric):
    '''
    Fill extrapolation table using the first column values T_{i,1}. This function obtains the rest
    of values T_{i,j} (lower triangular values). 
    
    The formula to extrapolate the T_{i,j} values takes into account if the method to compute T_{i,1}
    was symmetric or not (II.9. and II.9. ref I)
    
    @param T (2D array): extrapolation table (lower triangular) containing
            the first column calculated and to be filled
    @param k (int): table size
    @param j_initshift (int): step sequence index matching the number of steps taken to compute the first
            value T_{1,1} of this extrapolation tableau. I.e. if step sequence is {2,6,10,14...} and
            T_{1,1} was calculated with 6 steps then j_initshift=1 and T_{i,1} are assumed to be calculated
            with seq(i+j_initshift), thus {6,10,14...}
    @param seq (callabel(i) int i>=1): step sequence of the first column values
    @param symmetric (bool): whether the method used to compute the first column of T is symmetric or not.
    
    '''
    # compute extrapolation table 
    for i in range(2, k+1):
        for j in range(i, k+1):
            if(symmetric):
                T[j,i] = T[j,i-1] + (T[j,i-1] - T[j-1,i-1])/((seq(j+j_initshift)/seq(j+j_initshift-i+1))**2 - 1)
            else:
                T[j,i] = T[j,i-1] + (T[j,i-1] - T[j-1,i-1])/((seq(j+j_initshift)/seq(j+j_initshift-i+1)) - 1)        
            
def _centered_finite_diff(j, f_yj, hj):
    '''
    Computes through the centered differentiation formula different order derivatives of y for a given 
    extrapolation step (for every T{1,j}). In other words, it calculates II.9.39 ref I (step 1) for all kappa
    for a fixed j (for a fixed extrapolation step).
    
    Used for _interpolate_sym.
    
    @param j (int): which extrapolation inner-stage is used  
    @param f_yj (2D array): array with all the function evaluations of all the intermediate solution 
            values obtained to calculate each T_{j,1}. 
    @param hj (array): inner step taken in the j-th extrapolation step, H/nj (II.9.1 ref I).
    
    @return dj (2D array): array containing for each kappa=1...2j the kappa-th derivative of y estimated
        using the j-th extrapolation step values

    '''

    max_order = 2*j
    nj = len(f_yj) - 1
    coeff = [1,1]
    dj = (max_order+1)*[None]
    dj[1] = 1*f_yj[nj/2]
    dj[2] = (f_yj[nj/2+1] - f_yj[nj/2-1])/(2*hj)

    for order in range(2,max_order):
        coeff = [1] + [coeff[j] + coeff[j+1] for j in range(len(coeff)-1)] + [1]
        index = [nj/2 + order - 2*i for i in range(order+1)]
        sum_ = 0
        for i in range(order+1):
            sum_ += ((-1)**i)*coeff[i]*f_yj[index[i]]
        dj[order+1] = sum_ / (2*hj)**order 

    return dj

def _backward_finite_diff(j, yj, hj, lam):
    '''
    Computes through the backward differentiation formula different order derivatives of y for a given 
    extrapolation step (for every T{1,j}). In other words, it calculates VI.5.43 ref II (step 1) for all kappa
    for a fixed j (for a fixed extrapolation step).
    
    Used for _interpolate_nonsym.
    
    @param j (int): which extrapolation inner-stage is used  
    @param yj (2D array): array with all the intermediate solution values obtained to calculate each T_{j,1}. 
    @param hj (array): inner step taken in the j-th extrapolation step, H/nj (II.9.1 ref I).
    @param lam (int): either 0 or 1, check definition and use in ref II pg 439
    
    @return rj (2D array): array containing for each kappa=1...j-lam the kappa-th derivative of y estimated
        using the j-th extrapolation step values

    '''
    max_order = j-lam
    nj = len(yj) - 1
    coeff = [1,1]
    rj = (max_order+1)*[None]
    rj[1] = (yj[nj] - yj[nj-1])/hj
    
    for order in range(2,max_order+1):
        coeff = [1] + [coeff[j] + coeff[j+1] for j in range(len(coeff)-1)] + [1]
        index = [nj - i for i in range(order+1)]

        sum_ = 0
        for i in range(order+1):
            sum_ += ((-1)**i)*coeff[i]*yj[index[i]]
        rj[order] = sum_ /hj**order 

    return rj

def _compute_rs(yj, hs, k, seq=(lambda t: 4*t-2)):
    '''
    Computes through the backward differentiation formula and using extrapolation, different order derivatives
    of y. In other words, it delegates VI.5.43 ref II (step 1) to _backward_finite_diff(.) function and here it 
    performs the extrapolation of the derivatives. It follows VI.5.44 ref II (step 2).
    
    Used for _interpolate_nonsym.
    
    Obs: compared to the reference, k and kappa are interchanged in this code, to maintain the same notation as 
    ref I (see _compute_ds function)
    
    Contains a parameter to be chosen: lam={0,1}.
    
    lam=1 requires less work and the order of interpolation is enough
    given the global error committed. Theorem VI.5.7 ref II (interpolation error).
    
    @param yj (3D array): array containing for each extrapolation value (1...k) an array with all the intermediate solution 
            values obtained to calculate each T_{i,1}. 
    @param hs (array): array containing for each extrapolation value (1...k) the inner step taken, H/nj (II.9.1 ref I) 
    @param k (int): order of extrapolation to take in this step (determines the number of extrapolations performed
            to achieve a better integration output, equivalent to the size of the extrapolation tableau).    
    @param seq (callable(i), int i>=1): the step-number sequence (examples II.9.1 , 9.6, 9.35 ref I).

    @return rs (2D array): array containing for each kappa=1...k the kappa-th derivative of y 
            (extrapolated k-kappa-lam times)

    '''
    lam=1
    dj_kappa = np.zeros((k+1-lam, k+1), dtype=(type(yj[1][0])))
    rs = np.zeros((k+1-lam), dtype=(type(yj[1][0])))
    
    for j in range(1+lam,k+1):
        dj_ = _backward_finite_diff(j,yj[j], hs[j],lam)
        for kappa in range(1,j+1-lam):    
            dj_kappa[kappa,j] = 1*dj_[kappa]
    
    for kappa in range(1,k+1-lam):
        numextrap = k+1-kappa-lam
        T = np.zeros((numextrap+1, numextrap+1), dtype=(type(yj[1][0])))
        T[:,1] = 1*dj_kappa[kappa, (kappa+lam-1):]
        _fill_extrapolation_table(T, numextrap, lam+kappa-1, seq, symmetric=False)

        rs[kappa] = 1*T[numextrap,numextrap] 

    return rs 

def _compute_ds(y_half, f_yj, hs, k, seq=(lambda t: 4*t-2)):
    '''
    Computes through the centered differentiation formula and using extrapolation, different order derivatives
    of y. In other words, it delegates II.9.39 ref I (step 1) to _backward_finite_diff(.) function and here it 
    performs the extrapolation of the derivatives. It follows II.9 step 2 ref I.
    
    Used for _interpolate_sym.
    
    @param y_half (2D array): array containing for each extrapolation value (1...k) an array with the intermediate (at half
            the integration interval) solution value.
    @param f_yj (3D array): array containing for each extrapolation value (1...k) an array with all the function evaluations
            done at the intermediate solution values.
    @param hs (array): array containing for each extrapolation value (1...k) the inner step taken, H/nj (II.9.1 ref I) 
    @param k (int): order of extrapolation to take in this step (determines the number of extrapolations performed
            to achieve a better integration output, equivalent to the size of the extrapolation tableau).    
    @param seq (callable(i), int i>=1): the step-number sequence (examples II.9.1 , 9.6, 9.35 ref I).

    @return ds (2D array): array containing for each kappa=0...2k the kappa-th derivative of y 
            (extrapolated k-l times where l see definition at II.9 step 2 ref I)

    '''
    dj_kappa = np.zeros((2*k+1, k+1), dtype=(type(y_half[1])))
    ds = np.zeros((2*k+1), dtype=(type(y_half[1])))
    
    for j in range(1,k+1):
        dj_kappa[0,j] = 1*y_half[j]
        dj_ = _centered_finite_diff(j,f_yj[j], hs[j])
        for kappa in range(1,2*j+1):    
            dj_kappa[kappa,j] = 1*dj_[kappa]
    
    #skip value is used because extrapolation is required
    #(k-l) times for dj_(2l-1) and dj_(2l)
    skip = 0
    for kappa in range(2*k+1):
        numextrap = k-int(skip/2)
        T = np.zeros((numextrap+1, numextrap+1), dtype=(type(y_half[1])))
        T[:,1] = 1*dj_kappa[kappa, int(skip/2):]
        
        _fill_extrapolation_table(T, numextrap, int(skip/2), seq, symmetric=True)
        
        ds[kappa] = 1*T[numextrap,numextrap]
        if (kappa != 0):
            skip +=1

    return ds 

def _getPolynomial(a_u,a_u_1,H,degree,pol_shift,atol,rtol):
    '''
    Get interpolation polynomial with a_u coefficients and adjust variable to problem with pol_shift.
    It returns a polynomial that returns for every theta in (0,1) the interpolation value at x0+theta*H.
    See theorem II.9.5 ref I and theorem VI.5.7 ref II.
    
    @param a_u (array): coefficients of the interpolation polynomial
    @param a_u_1 (array): coefficients of the interpolation polynomial of one degree less (for error estimation)
    @param H (float): step taken by solver (coefficients a_u and a_u_1 were calculated on (0,1) interval)
    @param degree (int): degree of polynomial a_u (should match len(a_u)-1)
    @param pol_shift (float): variable change that was made to calculate a_u and a_u_1, i.e. x-pol_shift,
            because coefficients a_u and a_u_1 were calculated on (0-pol_shift,1-pol_shift) interval.
    @param rtol, atol (float): the input parameters rtol (relative tolerance) and atol (absolute tolerance)
            determine the error control performed by the solver. See  function _error_norm(y1, y2, atol, rtol).
    
    @return poly (callable(t)): interpolation polynomial (see definition of poly(t) function)
    '''
    
    def poly (t):
        '''
        Interpolation polynomial
        
        @param t(float): value in interval (0,1) 
        
        @return (res, errint, h_int):
            @return res (float): interpolation result at x0+theta*H, P(theta).
                    See theorem II.9.5 ref I and theorem VI.5.7 ref II.
            @return errint (float): estimated interpolation error (uses the one degree less polynomial to 
                    estimate the interpolation error). See II.9.45 ref I.
            @return h_int (float): suggested next step (in case of rejected interpolation).
                    See formula after II.9.45 ref I. 
        
        '''
        res = 1*a_u[0] 
        for i in range(1, len(a_u)):
            res += a_u[i]*((t-pol_shift)**i)
        
        res_u_1 = 1*a_u_1[0] 
        for i in range(1, len(a_u_1)):
            res_u_1 += a_u_1[i]*((t-pol_shift)**i)
        
        errint = _error_norm(res, res_u_1, atol, rtol)

        h_int = H*((1/errint)**(1/degree))
        
        return (res, errint, h_int)

    return poly

def _interpolate_nonsym(y0, Tkk, yj, hs, H, k, atol, rtol,
        seq=(lambda t: 4*t-2)):
    '''
    Non symmetrical formula (for example used for euler's method) to interpolate dense output values. It
    calculates a polynomial to interpolate any value from t0 (time at y0) to t0+H (time at Tkk). Based on
    Dense Output, VI.5 pg 438-439.
    
    Returns a polynomial that fulfills the conditions at VI.5.44 (step 3). To take into account: this coefficients
    were calculated for the shifted polynomial with x -> x-1.
    
    @param y0 (float): solution of ODE at the previous step, at t0
    @param Tkk (float): solution of ODE once the step was taken, at t0+H 
    @param yj (3D array): array containing for each extrapolation value (1...k) an array with all the intermediate solution 
            values obtained to calculate each T_{i,1}. 
    @param hs (array): array containing for each extrapolation value (1...k) the inner step taken, H/nj (II.9.1 ref I) 
    @param H (float): integration step to take (the output, without interpolation, will be calculated at t_curr+h)
            This value matches with the value H in ref I and ref II. 
    @param k (int): order of extrapolation to take in this step (determines the number of extrapolations performed
            to achieve a better integration output, equivalent to the size of the extrapolation tableau).
    @param rtol, atol (float): the input parameters rtol (relative tolerance) and atol (absolute tolerance)
            determine the error control performed by the solver. See  function _error_norm(y1, y2, atol, rtol).    
    @param seq (callable(i), int i>=1): the step-number sequence (examples II.9.1 , 9.6, 9.35 ref I).

    @return poly (callable(t)): interpolation polynomial (see definition of poly(t) function in _getPolynomial(.))

    '''
    u = k
    u_1 = u - 1

    rs = _compute_rs(yj, hs, k, seq=seq)
    
    #a_u are the coefficients for the interpolation polynomial
    a_u = (u+1)*[None]
    a_u_1 = (u_1+1)*[None]
    
    a_u[0] = 1*Tkk
    sumcoeff=0
    for i in range(1,u):
        a_u[i] = (H**i)*rs[i]/math.factorial(i)
        sumcoeff+=(-1)**i*a_u[i]

    a_u[u] = 1/(-1)**u*(y0-a_u[0]-sumcoeff)
    
    a_u_1[0:u_1]=1*a_u[0:u_1];
    a_u_1[u_1]=1/(-1)**u_1*(y0-a_u_1[0]-sumcoeff+(-1)**u_1*a_u[u_1])
    
    return _getPolynomial(a_u,a_u_1,H,u,1,atol,rtol)
    

def _interpolate_sym(y0, Tkk, f_Tkk, y_half, f_yj, hs, H, k, atol, rtol,
        seq=(lambda t: 4*t-2)):
    '''
    Symmetrical formula (for example used for midpoint's method) to interpolate dense output values. It
    calculates a polynomial to interpolate any value from t0 (time at y0) to t0+H (time at Tkk). Based on
    Dense Output for the GBS Method, II.9 pg 237-239.
    
    Returns a polynomial that fulfills the conditions at II.9.40 (step 3). To take into account: this coefficients
    were calculated for the shifted polynomial with x -> x-1/2.
    
    @param y0 (float): solution of ODE at the previous step, at t0
    @param Tkk (float): solution of ODE once the step was taken, at t0+H 
    @param f_Tkk (float): function evaluation at Tkk, t0+H
    @param y_half (2D array): array containing for each extrapolation value (1...k) an array with the intermediate (at half
            the integration interval) solution value.
    @param f_yj (3D array): array containing for each extrapolation value (1...k) an array with all the function evaluations
            done at the intermediate solution values.
    @param hs (array): array containing for each extrapolation value (1...k) the inner step taken, H/nj (II.9.1 ref I) 
    @param H (float): integration step to take (the output, without interpolation, will be calculated at t_curr+h)
            This value matches with the value H in ref I and ref II. 
    @param k (int): order of extrapolation to take in this step (determines the number of extrapolations performed
            to achieve a better integration output, equivalent to the size of the extrapolation tableau).
    @param rtol, atol (float): the input parameters rtol (relative tolerance) and atol (absolute tolerance)
            determine the error control performed by the solver. See  function _error_norm(y1, y2, atol, rtol).    
    @param seq (callable(i), int i>=1): the step-number sequence (examples II.9.1 , 9.6, 9.35 ref I).

    @return poly (callable(t)): interpolation polynomial (see definition of poly(t) function in _getPolynomial(.))

    '''
    u = 2*k-3
    u_1 = u - 1

    ds = _compute_ds(y_half, f_yj, hs, k, seq=seq)
    
    a_u = (u+5)*[None]
    a_u_1 = (u_1+5)*[None]
    
    for i in range(u+1):
        a_u[i] = (H**i)*ds[i]/math.factorial(i)

    a_u_1[0:u_1+1] = 1*a_u[0:u_1+1]   

    def A_inv(u):
        return (2**(u-2))*np.matrix(
                [[(-2*(3 + u))*(-1)**u,   -(-1)**u,     2*(3 + u),   -1],
                 [(4*(4 + u))*(-1)**u,     2*(-1)**u,   4*(4 + u),   -2],
                 [(8*(1 + u))*(-1)**u,     4*(-1)**u,  -8*(1 + u),    4],
                 [(-16*(2 + u))*(-1)**u,  -8*(-1)**u,  -16*(2 + u),   8]]
                );
        
        
    A_inv_u = A_inv(u)

    A_inv_u_1 = A_inv(u_1)

    b1_u = 1*y0
    b1_u_1 = 1*y0
    for i in range(u_1+1):
        b1_u -= a_u[i]/(-2)**i
        b1_u_1 -= a_u_1[i]/(-2)**i
    
    b1_u -= a_u[u]/(-2)**u


    b2_u = H*f_yj[1][0]
    b2_u_1 = H*f_yj[1][0]
    for i in range(1, u_1+1):
        b2_u -= i*a_u[i]/(-2)**(i-1)
        b2_u_1 -= i*a_u_1[i]/(-2)**(i-1)

    b2_u -= u*a_u[u]/(-2)**(u-1)
        
        
    b3_u = 1*Tkk
    b3_u_1 = 1*Tkk
    for i in range(u_1+1):
        b3_u -= a_u[i]/(2**i)
        b3_u_1 -= a_u_1[i]/(2**i)

    b3_u -= a_u[u]/(2**u)

    b4_u = H*f_Tkk
    b4_u_1 = H*f_Tkk
    for i in range(1, u_1+1):
        b4_u -= i*a_u[i]/(2**(i-1))
        b4_u_1 -= i*a_u_1[i]/(2**(i-1))

    b4_u -= u*a_u[u]/(2**(u-1))
        
    b_u = np.array([b1_u,b2_u,b3_u,b4_u])
    b_u_1 = np.array([b1_u_1,b2_u_1,b3_u_1,b4_u_1])
    
    x = A_inv_u*b_u
    x = np.array(x)

    x_1 = A_inv_u_1*b_u_1
    x_1 = np.array(x_1)

    a_u[u+1] = x[0]
    a_u[u+2] = x[1]
    a_u[u+3] = x[2]
    a_u[u+4] = x[3]

    a_u_1[u_1+1] = x_1[0]
    a_u_1[u_1+2] = x_1[1]
    a_u_1[u_1+3] = x_1[2]
    a_u_1[u_1+4] = x_1[3]

    # polynomial of degree u+4 defined on [0,1] and centered about 1/2
    # also returns the interpolation error (errint). If errint > 10, then reject
    # step 
    return _getPolynomial(a_u,a_u_1,H,u+4,0.5,atol,rtol)
    

def _getDenseAndSequence(t_final, t, t_index, seq, symmetric):
    '''
    Returns whether dense output is needed because an intermediate solution
    is wanted at this step. Also chooses the step sequence to use for this step. The step sequence
    is only forcefully changed if dense output is required and the method is symmetric (symmetric
    interpolation requires a step sequence that fulfills: II.9.sth ref I).
    
    @param t_final (float): final time after step is taken
    @param t (array): all times when output is requested
    @param t_index (int): index of t (array) at which next output value is requested
            (all values at index<t_index have already been computed).
    @param seq (callable(i), int i>=1)): the step-number sequence used to compute T.
    
    @return 
        @return dense : whether at the interval currently calculated there is intermediate solutions
            to be calculated by dense output
        @return seq : step sequence to take for this step
 
    '''
    
    dense=True
    #See if any intermediate points are asked in the interval we are
    #calculating (the value at t_final is not interpolated)

    timeOutRange = t[t_index]>=t_final
    
    if(timeOutRange):
        dense=False
    
    if dense and symmetric:
        seq = lambda t: 2*(2*t-1)     # {2,6,10,14,...} sequence for dense output
        
    return (dense,seq)


def _estimate_next_step_and_order(T, k, h, atol, rtol, seq, adaptive, addSolverParam): 
    '''
    Estimates next step and order, and whether to reject step, from the results
    obtained by the solver and the tolerance asked
    
    @param T: numpy.ndarray (bidimensional matrix)
        Extrapolation tableau with all the extrapolation values
    @param k : int
        Initial condition on y (can be a vector). Must be a non-scalar 
        numpy.ndarray
    @param h : float
        An ordered sequence of time points for which to solve for y. The initial 
        value point should be the first element of this sequence.
    @param atol, rtol : float
        The input parameters atol and rtol (absolute tolerance and relative tolerance)
        determine the error control performed by the solver.
    @param seq: callable(k) (k: positive int)
        The step-number sequence used to compute T
    @param adaptive: string
        Specifies the strategy of integration. Can take two values:
        -- "fixed"  = use fixed step size and fixed order strategy.
        -- "order" = use adaptive step size and adaptive order strategy.
    @param addSolverParam (dict): extra arguments needed to define completely the solver's behavior.
        Should not be empty, for more information see _getAdditionalSolverParameters(..) function.
    
    @return
        @return rejectStep : whether to reject the step and the solution obtained
            (because it doesn't satisfy the asked tolerances)
        @return y : best solution at the end of the step
        @return h_new : new step to take
        @return k_new :  new order to use
 
    '''
    
    if(adaptive=="fixed"):
        return (False, T[k,k], h, k)
    
    sizeODE=0
    if(addSolverParam['addWork']):
        sizeODE = len(T[k,k])
        
    #Define work function (to minimize)      
    def A_k(k):
        """
           Expected time to compute k lines of the extrapolation table,
           in units of RHS evaluations.
        """
        sum_ = 0
        for i in range(k):
            sum_ += seq(i+1)
        #sizeODE is the length of the ODE
        return max(seq(k), sum_/NUM_WORKERS)+sizeODE # The second value is only an estimate

    H_k = lambda h, k, err_k: h*0.94*(0.65/err_k)**(1/(2*k-1)) 
    W_k = lambda Ak, Hk: Ak/Hk
    
     # compute the error and work function for the stages k-2, k-1 and k
    err_k_2 = _error_norm(T[k-2,k-3], T[k-2,k-2], atol, rtol)
    err_k_1 = _error_norm(T[k-1,k-2], T[k-1,k-1], atol, rtol)
    err_k   = _error_norm(T[k,k-1],   T[k,k],     atol, rtol)
    h_k_2   = H_k(h, k-2, err_k_2)
    h_k_1   = H_k(h, k-1, err_k_1)
    h_k     = H_k(h, k,   err_k)
    w_k_2   = W_k(A_k(k-2), h_k_2)
    w_k_1   = W_k(A_k(k-1), h_k_1)
    w_k     = W_k(A_k(k),   h_k)


    #Order and Step Size Control (II.9 Extrapolation Methods),
    #Solving Ordinary Differential Equations I (Hairer, Norsett & Wanner)
    if err_k_1 <= 1:
        # convergence in line k-1
        if err_k <= 1:
            y = T[k,k]
        else:
            y = T[k-1,k-1]

        k_new = k if w_k_1 < 0.9*w_k_2 else k-1
        h_new = h_k_1 if k_new <= k-1 else h_k_1*A_k(k)/A_k(k-1)
            
        rejectStep=False

    elif err_k <= 1:
        # convergence in line k
        y = T[k,k]

        k_new = k-1 if w_k_1 < 0.9*w_k else (
                k+1 if w_k < 0.9*w_k_1 else k)
        h_new = h_k_1 if k_new == k-1 else (
                h_k if k_new == k else h_k*A_k(k+1)/A_k(k))
            
        rejectStep=False
    else: 
        # no convergence
        # reject (h, k) and restart with new values accordingly
        k_new = k-1 if w_k_1 < 0.9*w_k else k
        h_new = min(h_k_1 if k_new == k-1 else h_k, h)
        y=None
        rejectStep=True
    
    #Extra protection for the cases where there has been an
    #overflow. Make sure the step is rejected (there is cases
    #where err_k_x is not nan
    if(math.isnan(h_new)):
        rejectStep = True
        
    return (rejectStep, y, h_new, k_new)


def _solve_one_step(method, methodargs, func, grad, t_curr, t, t_index, yn, args, h, k, atol, rtol, 
                   pool, smoothing, symmetric, seq, adaptive, rejectPreviousStep, previousStepSolution, addSolverParam):
    '''
    Solves one 'big' H step of the ODE (with all its inner H/nj steps and the extrapolation). In other words, 
    solve one full stage of the problem (one step of parallel extrapolation) and interpolates all the dense 
    output values required. 
    
    
    @param method (callable(...)): the method on which the extrapolation is based (euler,mipoint/explicit,
            implicit,semiimplicit)
    @param methodargs (dict): dictionary with extra parameters to be passed to the solver method.
    @param func (callable(y, t,args)): computes the derivative of y at t (i.e. the right hand side of the IVP).
    @param grad (callable(y,t,args)): computes the Jacobian of the func function parameter.
    @param t_curr (float): current integration time (end time of the previous successful step taken)
    @param t (array): a sequence of time points for which to solve for y. The initial value point should be the first 
            element of this sequence. And the last one the final time.
    @param t_index (int): index of t (array) at which next output value is requested
            (all values at index<t_index have already been computed).
    @param yn (array): solution at t_curr (current time)
    @param args (tuple): extra arguments to pass to function.
    @param h (float): integration step to take (the output, without interpolation, will be calculated at t_curr+h)
            This value matches with the value H in ref I and ref II.
    @param k (int): order of extrapolation to take in this step (determines the number of extrapolations performed
            to achieve a better integration output, equivalent to the size of the extrapolation tableau).
    @param rtol, atol (float): the input parameters rtol (relative tolerance) and atol (absolute tolerance)
            determine the error control performed by the solver. See  function _error_norm(y1, y2, atol, rtol).
    @param pool: multiprocessing pool of workers (with as many workers as processors) that will parallelize the
            calculation of each of the initial values of the extrapolation tableau (T_{i,1} i=1...k).
    @param smoothing (string): specifies if a smoothing step should be performed:
        -'no': no smoothing step performed
        -'gbs': three point smoothing step (based on GBS method), II.9.13c ref I and IV.9.9 ref II.
        -'semiimp': two point smoothing step (for semiimplicit midpoint), IV.9.16c ref II. 
    @param symmetric (bool): whether the method to solve one step is symmetric (midpoint/trapezoidal)
            or non-symmetric (euler).
    @param seq (callable(i), int i>=1): the step-number sequence (examples II.9.1 , 9.6, 9.35 ref I).
    @param adaptive (string): specifies the strategy of integration. Can take three values:
        - "fixed" = use fixed step size and order strategy.
        - "order" or any other string = use adaptive step size and adaptive order strategy (recommended).
    @param rejectPreviousStep (bool): whether previously taken step was rejected or not 
    @param previousStepSolution (2-tuple): tuple containing the solution at the previous step (tn-1) and its
            function evaluation, (yn_1, f_yn_1)
    @param addSolverParam (dict): extra arguments needed to define completely the solver's behavior.
            Should not be empty, for more information see _getAdditionalSolverParameters(..) function.
    
    @return (rejectStep, y, y_solution,f_yn, h, k, h_new, k_new, (fe_seq, fe_tot, je_tot)):
        @return rejectStep (bool): whether this step should be rejected or not. True when this step was not successful
                (estimated error of the final solution or the interpolation solutions too large for the tolerances 
                required) and has to be recalculated (with a new step size h_new and order k_new).
        @return y (array): final solution obtained for this integration step, at t_curr+h.
        @return y_solution (2D array): array containing the solution for every output value required (in t parameter)
                 that fell in this integration interval (t_curr,t_curr+h). This values were interpolated.
        @return f_yn (array): function evaluation at yn (initial point solution)
        @return h (float): step taken in this step
        @return k (int): order taken in this step
        @return h_new (float): new suggested step to take in next integration step
        @return k_new (int): new suggested order to take in next integration step
        @return (fe_seq,fe_tot,je_tot):
            @return fe_seq (int): cumulative number of sequential derivative evaluations performed for this step
            @return fe_tot (int): cumulative number of total derivative evaluations performed for this step
            @return je_tot (int): cumulative number of either Jacobian evaluations (when analytic Jacobian is 
                    provided) or Jacobian estimations (when no analytic Jacobian is provided) performed 
                    for this step
    
    '''
    
    dense, seq = _getDenseAndSequence(t_curr+h, t, t_index, seq, symmetric)
    
    #Limit k, order of extrapolation
    #If order and step are fixed, do not limit order
    if(not adaptive == 'fixed'):
        k_max = 10
        k_min = 3
        k = min(k_max, max(k_min, k))

    T, y_half, f_yj,yj, f_yn, hs, (fe_seq, fe_tot, je_tot) = _compute_extrapolation_table(method, methodargs, func, grad, 
                t_curr, yn, args, h, k, pool, rejectPreviousStep, previousStepSolution, seq, smoothing, symmetric,addSolverParam)
    
    rejectStep, y, h_new, k_new = _estimate_next_step_and_order(T, k, h, atol, rtol, seq, adaptive, addSolverParam)
    
    y_solution=[]
    if((not rejectStep) & dense):
        rejectStep, y_solution, h_int, (fe_tot_, fe_seq_) = _interpolate_values_at_t(func, args, T, k, t_curr, t, t_index, h, hs, y_half, f_yj,yj, yn, 
                                                                         atol, rtol, seq, adaptive, symmetric)
        fe_tot += fe_tot_
        fe_seq += fe_seq_
        
        if(not adaptive=="fixed"):
            if(rejectStep):
                h_new = 1*h_int
                #Use same order if step is rejected by the interpolation (do not use the k_new of the adapted order)
                k_new = 1*k  
            elif((h_int is not None) and h_int<h_new):
                h_new = 1*h_int
            

    return (rejectStep, y, y_solution,f_yn, h, k, h_new, k_new, (fe_seq, fe_tot, je_tot))


def _interpolate_values_at_t(func, args, T, k, t_curr, t, t_index, h, hs, y_half, f_yj,yj, yn,
                            atol, rtol, seq, adaptive, symmetric):
    '''
    This function calculates all the intermediate solutions asked as dense output (in parameter t) that fall in this
    integration step. It generates an interpolation polynomial and it calculates all the required solutions. If 
    the interpolation error is not good enough the step can be forced to be rejected.
    
    This operation has to be done once the extrapolation "big" step has been taken.
    
    @param func (callable(y, t,args)): computes the derivative of y at t (i.e. the right hand side of the IVP).
    @param args (tuple): extra arguments to pass to function.
    @param T (2D array): filled extrapolation tableau (size k) with all the T_{i,j} values in the lower 
            triangular side
    @param k (int): order of extrapolation to take in this step (determines the number of extrapolations performed
            to achieve a better integration output, equivalent to the size of the extrapolation tableau).
    @param t_curr (float): current integration time (end time of the previous successful step taken)
    @param t (array): a sequence of time points for which to solve for y. The initial value point should be the first 
            element of this sequence. And the last one the final time.
    @param t_index (int): index of t (array) at which next output value is requested
            (all values at index<t_index have already been computed).
    @param h (float): integration step to take (the output, without interpolation, will be calculated at t_curr+h)
            This value matches with the value H in ref I and ref II.
    @param hs (array): array containing for each extrapolation value (1...k) the inner step taken, H/nj (II.9.1 ref I)
    @param y_half (2D array): array containing for each extrapolation value (1...k) an array with the intermediate (at half
            the integration interval) solution value.
    @param f_yj (3D array): array containing for each extrapolation value (1...k) an array with all the function evaluations
            done at the intermediate solution values.
    @param yj (3D array): array containing for each extrapolation value (1...k) an array with all the intermediate solution 
            values obtained to calculate each T_{i,1}.
    @param yn (array): solution at the beggining of the step
    @param rtol, atol (float): the input parameters rtol (relative tolerance) and atol (absolute tolerance)
            determine the error control performed by the solver. See  function _error_norm(y1, y2, atol, rtol). 
    @param seq (callable(i), int i>=1): the step-number sequence (examples II.9.1 , 9.6, 9.35 ref I).
    @param adaptive (string): specifies the strategy of integration. Can take three values:
        - "fixed" = use fixed step size and order strategy.
        - "order" or any other string = use adaptive step size and adaptive order strategy (recommended).
    @param symmetric (bool): whether the method to solve one step is symmetric (midpoint/trapezoidal)
            or non-symmetric (euler).
    
    @return (rejectStep, y_solution, h_int, (fe_tot, fe_seq)):
        @return rejectStep (bool): whether this step should be rejected or not. True when the interpolation was not successful
                for some of the interpolated values (estimated error of the interpolation too large for the tolerances 
                required) and the step has to be recalculated (with a new step size h_int).
        @return y_solution (2D array): array containing the solution for every output value required (in t parameter)
                 that fell in this integration interval (t_curr,t_curr+h). This values were interpolated.
        @return h_int (float): new suggested step to take in next integration step (based on interpolation error
                estimation) if step is rejected due to interpolation large error. See ref I, II.9...
        @return (fe_tot,fe_seq):
            @return fe_tot (int): cumulative number of total derivative evaluations performed for the interpolation
            @return fe_seq (int): cumulative number of sequential derivative evaluations performed for the interpolation
    
    '''
    
    fe_tot = 0
    fe_seq = 0    
        
    Tkk = T[k,k]
    f_Tkk = func(*(Tkk, t_curr+h) + args)
    fe_seq +=1
    fe_tot +=1
    
    #Calculate interpolating polynomial
    if(symmetric):
        #Do last evaluations to construct polynomials
        #they are done here to avoid extra function evaluations if interpolation is not needed
        #This extra function evaluations are only needed for the symmetric interpolation
        for j in range(1,len(T[:,1])):
            Tj1=T[j,1]
            f_yjj = f_yj[j]
            #TODO: reuse last function evaluation to calculate next step
            f_yjj[-1] = func(*(Tj1, t_curr + h) + args)
            fe_tot+=1
            fe_seq +=1
        poly = _interpolate_sym(yn, Tkk, f_Tkk, y_half, f_yj, hs, h, k, atol,rtol, seq)
    else:
        poly = _interpolate_nonsym(yn, Tkk, yj, hs, h, k, atol,rtol, seq)

    y_solution=[]
    old_index = t_index
    h_int=None

    #Interpolate values at the asked t times in the current range calculated
    while t_index < len(t) and t[t_index] < t_curr + h:
            
        y_poly, errint, h_int = poly((t[t_index] - t_curr)/h)
        
        if adaptive=="fixed":
            y_solution.append(1*y_poly)
            cur_stp = 0
            t_index += 1
        elif errint <= 10:
            y_solution.append(1*y_poly)
            cur_stp = 0
            t_index += 1
        else:
            h = h_int
            t_index = old_index
            rejectStep=True
            return (rejectStep, y_solution, h_int, (fe_tot, fe_seq))
             
    rejectStep=False
    return (rejectStep, y_solution, h_int, (fe_tot, fe_seq))

def _getAdditionalSolverParameters(N,atol,rtol,addWork):
    '''
    Set additional parameters that change slightly the behavior of the solver.
    See each parameter use to understand their behavior.
    
    
    @param N (int): size of the ODE system
    @param atol (float): absolute tolerance required
    @param rtol (float): relative tolerance required
    @param addWork (bool): whether to add extra work to the work estimation used to compute
            next step to take. Should only be True when some form of Jacobian estimation
            or evaluation is performed.
                        
    @return addSolverParam (dict):
             KEY            MEANING
            'min_tol'      minimum tolerance, see BLOCK 1 functions, used in implicit and semi implicit methods
            'addWork'      add extra work to work estimation, see _estimate_next_step_and_order(..)
            'freezeJac'    whether to freeze Jacobian estimation, see _getJacobian(..)
            'iterative'    whether system solver should be iterative or exact, 
                                see BLOCK 1 functions, used in semi implicit methods
            'initialGuess' 

    '''
    
    addSolverParam = {}
    
    # Some algorithms that this solver uses terminate when some objective function is under some tolerance.
    # Then, we use the minimum tolerance (more restrictive value) as the required tolerance for such algorithm
    addSolverParam['min_tol'] = min(atol,rtol)
    #TODO: this value should be set to addWork, but it seems that setting it to True
    # for the semi implicit methods (as pg 140, SODEX paragraph, IV.9 ref II suggests)
    # makes the solver perform much worse (try with BRUSS-2D problem)
    addSolverParam['addWork'] = False
    
    addSolverParam['initialGuess'] = False
    
    #TODO: check this 15 threshold to see it's viability
    #as it was chosen empirically with not enough examples
    if(N>15):
        addSolverParam['freezeJac'] = True
        addSolverParam['iterative'] = True
    else:
        addSolverParam['freezeJac'] = False
        addSolverParam['iterative'] = False
    
    return addSolverParam

'''
BEGINNING BLOCK 2: General extrapolation solvers' functions. These functions can be used to solve any ODE.
These are recommended to use for developing and testing purposes
    
Each function solves the system of IVPs dy/dt = func(y, t0, ...) with parallel extrapolation.

Important: the default values of the functions are set to achieve the optimal performance, it is highly
recommended to use such default values (this applies to robustness, adaptive, seq and smoothing parameters).

All this functions have the same structure, and their names explicitly say the type of solver method used
(midpoint,euler/explicit,semiimplicit,implicit). Structure:

    @param func (callable(y, t,args)): computes the derivative of y at t (i.e. the right hand side of the IVP).
    @param grad (callable(y,t,args)): computes analytically the Jacobian of the func function parameter.
    @param y0 (array): initial condition on y (can be a vector).
    @param t (array): a sequence of time points for which to solve for y. The initial value point should be the first 
            element of this sequence. And the last one the final time.
    @param args (tuple): extra arguments to pass to function.
    @param full_output (bool): true if user wants a dictionary of optional outputs as the second output.
    @param rtol, atol (float): the input parameters rtol (relative tolerance) and atol (absolute tolerance)
            determine the error control performed by the solver. See  function _error_norm(y1, y2, atol, rtol).
    @param h0 (float):the step size to be attempted on the first step.
    @param mxstep (int): maximum number of (internally defined) steps allowed for each
            integration point in t. Defaults to 10e4
    @param robustness (int): multiplicative factor that limits the increase and decrease of the adaptive step
            (next step vs last step length ratio is limited by this factor).
    @param smoothing (string): specifies if a smoothing step should be performed:
        -'no': no smoothing step performed
        -'gbs': three point smoothing step (based on GBS method), II.9.13c ref I and IV.9.9 ref II.
        -'semiimp': two point smoothing step (for semiimplicit midpoint), IV.9.16c ref II.
    @param p (int): the order of extrapolation if order is fixed, or the starting order otherwise.
    @param nworkers (int): the number of workers working in parallel. If nworkers==None, then 
        the the number of workers is set to the number of CPUs on the running machine.
    @param seq (callable(i), int i>=1): the step-number sequence (examples II.9.1 , 9.6, 9.35 ref I).
        The step number sequence can be changed forcefully in some cases for interpolation purposes.
        See _getDenseAndSequence(.) function.
    @param adaptive (string): specifies the strategy of integration. Can take three values:
        - "fixed" = use fixed step size and order strategy.
        - "order" or any other string = use adaptive step size and adaptive order strategy (recommended).

    @return: 
        @return ys (2D-array, shape (len(t), len(y0))): array containing the value of y for each desired time in t, with 
            the initial value y0 in the first row.
        @return infodict (dict): only returned if full_output == True. Dictionary containing additional output information
             KEY        MEANING
            'fe_seq'    cumulative number of sequential derivative evaluations
            'nfe'       cumulative number of total derivative evaluations
            'nst'       cumulative number of successful time steps
            'nje'       cumulative number of either Jacobian evaluations (when 
                        analytic Jacobian is provided) or Jacobian estimations
                        (when no analytic Jacobian is provided)
            'h_avg'     average step size
            'k_avg'     average extrapolation order


    CHECK THIS:
        IMPORTANT: all input parameters should be float types, this solver doesn't work
        properly if for example y0 is not a float but an int variable (i.e. 1 instead of 1.)
        TODO: add protection so that int inputs are formated to floats (and algorithm works)

'''

def ex_midpoint_explicit_parallel(func, grad, y0, t, args=(), full_output=0, rtol=1.0e-8,
        atol=1.0e-8, h0=0.5, mxstep=10e4, robustness=2, smoothing = 'no', seq=(lambda t: 2*t), p=4, 
        nworkers=None, adaptive="order"):
    ''' 
    Parallel extrapolation with midpoint explicit method
    
    '''
    
    method = _midpoint_explicit
    
    addSolverParam = _getAdditionalSolverParameters(len(y0), atol, rtol, addWork=False)
    
    k=p//2

    return __extrapolation_parallel(method,  {}, func, grad, y0, t, args=args,
        full_output=full_output, rtol=rtol, atol=atol, h0=h0, mxstep=mxstep, robustness_factor=robustness,
         p=k, nworkers=nworkers, smoothing=smoothing, symmetric=True, seq=seq, adaptive=adaptive,
         addSolverParam=addSolverParam)



def ex_midpoint_implicit_parallel(func, grad, y0, t, args=(), full_output=0, rtol=1.0e-8,
        atol=1.0e-8, h0=0.5, mxstep=10e4, robustness=2, smoothing = 'gbs', seq=(lambda t: 2*(2*t-1)), p=4,
        nworkers=None, adaptive="order"):
    ''' 
    Parallel extrapolation with midpoint implicit method
    
    '''
    
    method = _midpoint_implicit
    
    k=p//2
    
    addSolverParam = _getAdditionalSolverParameters(len(y0), atol, rtol, addWork=True)

    return __extrapolation_parallel(method, {}, func, grad, y0, t, args=args,
        full_output=full_output, rtol=rtol, atol=atol, h0=h0, mxstep=mxstep, robustness_factor=robustness,
         p=k, nworkers=nworkers, smoothing=smoothing, symmetric=True, seq=seq, adaptive=adaptive,
         addSolverParam=addSolverParam)


def ex_midpoint_semi_implicit_parallel(func, grad, y0, t, args=(), full_output=0, rtol=1.0e-8,
        atol=1.0e-8, h0=0.5, mxstep=10e4, robustness=2, smoothing = 'semiimp', seq=(lambda t: 2*(2*t-1)), p=4,
        nworkers=None, adaptive="order"):
    ''' 
    Parallel extrapolation with midpoint semi-implicit method
    
    '''
    
    method = _midpoint_semiimplicit
    
    k=p//2
    
    addSolverParam = _getAdditionalSolverParameters(len(y0), atol, rtol, addWork=True)
    
    methodargs = {}
    methodargs["J00"] = None
    
    methodargs["I"] = np.identity(len(y0), dtype=float)
    methodargs["Isparse"] = scipy.sparse.identity(len(y0), dtype=float, format='csr')

    return __extrapolation_parallel(method, methodargs, func, grad, y0, t, args=args,
        full_output=full_output, rtol=rtol, atol=atol, h0=h0, mxstep=mxstep, robustness_factor=robustness,
         p=k, nworkers=nworkers, smoothing=smoothing, symmetric = True, seq=seq, adaptive=adaptive,
         addSolverParam=addSolverParam)


def ex_euler_explicit_parallel(func, grad, y0, t, args=(), full_output=0, rtol=1.0e-8,
        atol=1.0e-8, h0=0.5, mxstep=10e4, robustness=2, smoothing = 'no', seq=(lambda t: t), p=4,
        nworkers=None, adaptive="order"):
    ''' 
    Parallel extrapolation with euler explicit method
    
    #TODO: this method hasn't been properly tested and optimized (sequence is not known as optimal)
    '''
    
    method = _euler_explicit
    
    addSolverParam = _getAdditionalSolverParameters(len(y0), atol, rtol, addWork=False)

    return __extrapolation_parallel(method, {}, func, grad, y0, t, args=args,
        full_output=full_output, rtol=rtol, atol=atol, h0=h0, mxstep=mxstep, robustness_factor=robustness,
         p=p, nworkers=nworkers, smoothing=smoothing, symmetric = False, seq=seq, adaptive=adaptive,
         addSolverParam=addSolverParam)
    
    
def ex_euler_semi_implicit_parallel(func, grad, y0, t, args=(), full_output=0, rtol=1.0e-8,
        atol=1.0e-8, h0=0.5, mxstep=10e4, robustness=2, smoothing = 'no', seq=(lambda t: 2*(2*t-1)), p=4,
        nworkers=None, adaptive="order"):
    ''' 
    Parallel extrapolation with euler semi-implicit method
    
    '''
    
    method = _euler_semiimplicit
    
    addSolverParam = _getAdditionalSolverParameters(len(y0), atol, rtol, addWork=True)
    
    methodargs = {}
    methodargs["J00"] = None
    
    #The identity matrices are created here so that they can be reused (and are not 
    #recalculated), and also because global variables cause problems with multiprocessing
    #(processes would lock on the I or Isparse global variable)
    methodargs["I"] = np.identity(len(y0), dtype=float)
    methodargs["Isparse"] = scipy.sparse.identity(len(y0), dtype=float, format='csr')

    return __extrapolation_parallel(method, methodargs, func, grad, y0, t, args=args,
        full_output=full_output, rtol=rtol, atol=atol, h0=h0, mxstep=mxstep, robustness_factor=robustness,
         p=p, nworkers=nworkers, smoothing=smoothing, symmetric = False, seq=seq, adaptive=adaptive,
         addSolverParam=addSolverParam)

'''
END BLOCK 2: General extrapolation solvers' functions. These functions can be used to solve any ODE.
These are the user interface functions.
'''
    
'''
USER INTERFACE Main Function: ODE solver based on extrapolation methods based on II.9 ref I (non stiff problems) and 
IV.9 ref II (stiff problems)

General function similar to BLOCK 2 functions, with less parameters, thus for a general user. To develop and test use
BLOCK 2 functions as those functions have more parameters to be chosen (if this functions is used such 
parameters are set to the 'optimal').

(method, func, grad, y0, t, args=(), full_output=0, rtol=1.0e-8,
        atol=1.0e-8, h0=0.5, mxstep=10e4, p=4)
        
    @param method (string): which method does the user want to use. Options:
        -'midpoint explicit': non-stiff solver
        -'midpoint implicit': stiff solver
        -'midpoint semi implicit': stiff solver
        -'euler explicit': non-stiff solver
        -other strings: 'euler semi implicit' stiff solver
    @param func (callable(y, t,args)): computes the derivative of y at t (i.e. the right hand side of the IVP).
    @param grad (callable(y,t,args)): computes analytically the Jacobian of the func function parameter.
    @param y0 (array): initial condition on y (can be a vector).
    @param t (array): a sequence of time points for which to solve for y. The initial value point should be the first 
            element of this sequence. And the last one the final time.
    @param args (tuple): extra arguments to pass to function.
    @param full_output (bool): true if user wants a dictionary of optional outputs as the second output.
    @param rtol, atol (float): the input parameters rtol (relative tolerance) and atol (absolute tolerance)
            determine the error control performed by the solver. See  function _error_norm(y1, y2, atol, rtol).
    @param h0 (float):the step size to be attempted on the first step.
    @param mxstep (int): maximum number of (internally defined) steps allowed for each
            integration point in t. Defaults to 10e4
    @param p (int): the order of extrapolation if order is fixed, or the starting order otherwise.
    @param nworkers (int): the number of workers working in parallel. If nworkers==None, then 
            the the number of workers is set to the number of CPUs on the running machine.
    @param adaptive (string): specifies the strategy of integration. Can take three values:
        - "fixed" = use fixed step size and order strategy.
        - "order" or any other string = use adaptive step size and adaptive order strategy (recommended).

    @return: 
        @return ys (2D-array, shape (len(t), len(y0))): array containing the value of y for each desired time in t, with 
            the initial value y0 in the first row.
        @return infodict (dict): only returned if full_output == True. Dictionary containing additional output information
             KEY        MEANING
            'fe_seq'    cumulative number of sequential derivative evaluations
            'nfe'       cumulative number of total derivative evaluations
            'nst'       cumulative number of successful time steps
            'nje'       cumulative number of either Jacobian evaluations (when 
                        analytic Jacobian is provided) or Jacobian estimations
                        (when no analytic Jacobian is provided)
            'h_avg'     average step size
            'k_avg'     average extrapolation order

'''

methods = {
        'explicit midpoint' : ex_midpoint_explicit_parallel,
        'implicit midpoint' : ex_midpoint_implicit_parallel,
        'semi-implicit midpoint' : ex_midpoint_semi_implicit_parallel,
        'explicit Euler' : ex_euler_explicit_parallel,
        'semi-implicit Euler' : ex_euler_semi_implicit_parallel
        }

def extrapolation_parallel(method_name, func, grad, y0, t, args=(), full_output=0, rtol=1.0e-8,
        atol=1.0e-8, h0=0.5, mxstep=10e4, p=4, nworkers=None, adaptive = 'order'):
        
        method_function = methods[method_name]
        return method_function(func, grad, y0, t, args=args, full_output=full_output,
                               rtol=rtol, atol=atol, h0=h0, mxstep=mxstep, p=p,
                               nworkers=nworkers, adaptive=adaptive)<|MERGE_RESOLUTION|>--- conflicted
+++ resolved
@@ -772,18 +772,11 @@
                                         rejectPreviousStep, previousStepSolution,
                                         addSolverParam)
     
-<<<<<<< HEAD
-    jobs = [(method, methodargs, func, grad, tn, yn, f_yn, args, h, k_nj, smoothing, addSolverParam) for k_nj in k_nj_lst]
-
-    results = pool.map(_compute_stages, jobs, chunksize=1)
-    #results = [_compute_stages(job) for job in jobs]
-=======
     jobs = [(method, methodargs, func, grad, tn, yn, f_yn, args, h, k_nj, smoothing, addSolverParam) for k_nj in j_nj_list]
     results = pool.map(_compute_stages, jobs, chunksize=1)
 
     # Here's how this would be done in serial:
-    # res = _compute_stages((method, methodargs, func, grad, tn, yn, f_yn, args, h, j_nj_list, smoothing))
->>>>>>> 1f5d2229
+    #results = [_compute_stages(job) for job in jobs]
     
     # At this stage fe_tot has only counted the function evaluations for the jacobian estimation
     # (which are not parallelized)
